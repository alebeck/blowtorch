from typing import Optional
import os

import torch
from torch import cuda
import torch.multiprocessing as mp
import torch.distributed as dist
from torch.nn.parallel import DistributedDataParallel as DDP
from torch.utils.data import DistributedSampler

from .base_backend import BaseBackend
from .apply_func import move_data_to_device
from ..utils import AMP_AVAILABLE, suppress
from ..ddp_utils import DistributedWrapper, replace_sampler, find_free_port, has_iterable_dataset
from .. import _writer as writer


class GPUBackend(BaseBackend):

    def __init__(
            self,
            num_nodes,
            num_gpus_per_node,
            node_rank,
            ddp_backend,
            ddp_find_unused_parameters,
            ddp_init_method,
            enable_amp
    ):
        self.num_nodes = num_nodes
        self.num_gpus_per_node = num_gpus_per_node
        self.node_rank = node_rank
        self.ddp_backend = ddp_backend
        self.ddp_find_unused_parameters = ddp_find_unused_parameters
        self.ddp_init_method = ddp_init_method
        self.enable_amp = enable_amp

        self.use_ddp = num_nodes > 1 or num_gpus_per_node > 1
        self.world_size = num_nodes * num_gpus_per_node
        self.optimizers = {}
        self.schedulers = {}

        assert False  # todo seed (maybe global seed + rank),

        if enable_amp and not AMP_AVAILABLE:
            raise ValueError('AMP is not supported by your PyTorch version, try torch>=1.6.')

<<<<<<< HEAD
    def setup(self, model, config_optimizers_fn, checkpoint=None):
        self.model = model

        if checkpoint:
            self.model.load_state_dict(checkpoint['model'])

        # move model parameters to specified GPU
        self.model.cuda(device=self.gpu_id)
=======
    def dispatch(self, model, train_fn, config_optim_fn, checkpoint: Optional[dict]):
        if self.use_ddp:
            def train_fn_wrapper(local_rank):
                rank = self.node_rank * self.num_gpus_per_node + local_rank
                with suppress(local_rank != 0):
                    with writer.task('Waiting for all nodes to join'):
                        self._init_ddp(rank)  # blocks
                    with writer.task('Setting up distributed environment'):
                        device = torch.device(f'cuda:{local_rank}')
                        _model = self._setup(model, device, config_optim_fn, checkpoint)
                        # free memory associated with checkpoint
                        del checkpoint
                        # wait for all processes
                        dist.barrier()

                # suppress stdout for all processes except rank 0
                with suppress(rank != 0):
                    train_fn(_model, rank)
                # TODO destroy ddp env (use desctructor handler in backend that is called from run on abort-c)
            mp.spawn(train_fn_wrapper, nprocs=self.num_gpus_per_node)
        else:
            device = torch.device('cuda:0')
            _model = self._setup(model, device, config_optim_fn, checkpoint)
            train_fn(_model, rank=0)

    def _init_ddp(self, rank):
        # if init method is env:// and the corresponding env variables are not set, assume local (single-node) training
        if self.ddp_init_method == 'env://':
            if 'MASTER_ADDR' not in os.environ:
                os.environ['MASTER_ADDR'] = 'localhost'
            if 'MASTER_PORT' not in os.environ:
                os.environ['MASTER_PORT'] = str(find_free_port())
        dist.init_process_group(self.ddp_backend, rank=rank, world_size=self.world_size,
                                init_method=self.ddp_init_method)
>>>>>>> 7936662a

    def _setup(self, model, device, config_optim_fn, checkpoint: Optional[dict]):
        if checkpoint:
            model.load_state_dict(checkpoint['model'])
        # move model parameters to specified GPU
        torch.cuda.set_device(device)
        model.to(device)
        if self.use_ddp:
            # wrap in DistributedDataParallel
            model = DDP(model, device_ids=[device], find_unused_parameters=self.ddp_find_unused_parameters)

        # setup optimizers for model parameters
<<<<<<< HEAD
        optimizer_config = config_optimizers_fn(model=self.model)

        if isinstance(optimizer_config, tuple):
            self.optimizers, self.schedulers = optimizer_config
        else:
            self.optimizers, self.schedulers = optimizer_config, {}

=======
        optimizer_config = config_optim_fn(model)
        self.optimizers = optimizer_config['optimizers']
        self.schedulers = optimizer_config['schedulers']
>>>>>>> 7936662a
        if not isinstance(self.optimizers, dict):
            self.optimizers = {'main': self.optimizers}
        if not isinstance(self.schedulers, dict):
            self.schedulers = {'main': self.schedulers}

        if checkpoint:
<<<<<<< HEAD
            # restore optimizer/scheduler states
            for name, state in checkpoint['optimizers'].items():
                self.optimizers[name].load_state_dict(state)
            for name, state in checkpoint['schedulers'].items():
                self.schedulers[name].load_state_dict(state)

    def get_name(self):
        return f'GPUBackend[device={self.gpu_id}, AMP={self.enable_amp}]'
=======
            self._set_optim_states(checkpoint['optimizers'])
        if self.use_ddp:
            # sync optimizer parameters from rank 0 to process group. Afterwards, all optimizers should remain
            # identical as they operate on the same model parameters and gradients
            self._sync_optim_states()

        return model
>>>>>>> 7936662a

    def __repr__(self):
        return f'GPUBackend[{"distributed, " if self.num_nodes > 1 else ""}node {self.node_rank} ' \
               f'{"(main node) " if self.node_rank == 0 else ""}of {self.num_nodes},' \
               f' {self.num_gpus_per_node} GPUs per node{", using AMP" if self.enable_amp else ""}]'

    def prepare_data_loaders(self, train_loader, val_loader):
        if self.use_ddp:
            # wrap samplers in DistributedWrapper
            loaders = []
            for loader in (train_loader, val_loader):
                if has_iterable_dataset(loader):
                    raise NotImplementedError('IterableDataset currently not supported with DDP')
                if isinstance(loader.sampler, DistributedSampler):
                    raise ValueError('You\'re using a DistributedSampler with `ddp_set_samplers`=True. Either turn off'
                                     ' `ddp_set_samplers` and configure your DistributedSampler using the Run\'s '
                                     '`init` decorator or let blowtorch configure the appropriate samplers for you.')
                if loader.batch_sampler.batch_size % self.world_size != 0:
                    raise ValueError(f'Batch size {loader.batch_sampler.batch_size} should be divisible by the number'
                                     f'of processes {self.world_size}.')

                wrapped_sampler = DistributedWrapper(loader.sampler)
                loaders.append(replace_sampler(loader, wrapped_sampler, adjust_batch_size=True))
            return loaders

        # else pass through loaders
        return train_loader, val_loader

    def train_step(self, train_step_fn, **args):
        if self.enable_amp:
            with cuda.amp.autocast():
                return train_step_fn(**args)
        else:
            return train_step_fn(**args)

    def val_step(self, val_step_fn, **args):
        return val_step_fn(**args)

    def optim_step(self, tensor: torch.Tensor):
        for optimizer in self.optimizers.values():
            optimizer.zero_grad()
            tensor.backward()
            optimizer.step()

<<<<<<< HEAD
    def scheduler_step(self, metrics):
=======
    def _set_optim_states(self, state_dicts):
        for name, state in state_dicts:
            self.optimizers[name].load_state_dict(state)

    def _sync_optim_states(self):
        keys = sorted(self.optimizers.keys())
        if dist.get_rank() == 0:
            broadcast_list = [self.optimizers[k].state_dict() for k in keys]
        else:
            broadcast_list = [None for _ in keys]
        dist.broadcast_object_list(broadcast_list, 0)
        self._set_optim_states({k: v for k, v in zip(keys, broadcast_list)})

    def scheduler_step(self, val_loss):
>>>>>>> 7936662a
        for scheduler in self.schedulers.values():
            if isinstance(scheduler, torch.optim.lr_scheduler.ReduceLROnPlateau):
                scheduler.step(metrics)
            else:
                scheduler.step()

    def to_device(self, data):
        return move_data_to_device(data, torch.device(self.gpu_id))<|MERGE_RESOLUTION|>--- conflicted
+++ resolved
@@ -45,16 +45,6 @@
         if enable_amp and not AMP_AVAILABLE:
             raise ValueError('AMP is not supported by your PyTorch version, try torch>=1.6.')
 
-<<<<<<< HEAD
-    def setup(self, model, config_optimizers_fn, checkpoint=None):
-        self.model = model
-
-        if checkpoint:
-            self.model.load_state_dict(checkpoint['model'])
-
-        # move model parameters to specified GPU
-        self.model.cuda(device=self.gpu_id)
-=======
     def dispatch(self, model, train_fn, config_optim_fn, checkpoint: Optional[dict]):
         if self.use_ddp:
             def train_fn_wrapper(local_rank):
@@ -89,7 +79,6 @@
                 os.environ['MASTER_PORT'] = str(find_free_port())
         dist.init_process_group(self.ddp_backend, rank=rank, world_size=self.world_size,
                                 init_method=self.ddp_init_method)
->>>>>>> 7936662a
 
     def _setup(self, model, device, config_optim_fn, checkpoint: Optional[dict]):
         if checkpoint:
@@ -102,35 +91,15 @@
             model = DDP(model, device_ids=[device], find_unused_parameters=self.ddp_find_unused_parameters)
 
         # setup optimizers for model parameters
-<<<<<<< HEAD
-        optimizer_config = config_optimizers_fn(model=self.model)
-
-        if isinstance(optimizer_config, tuple):
-            self.optimizers, self.schedulers = optimizer_config
-        else:
-            self.optimizers, self.schedulers = optimizer_config, {}
-
-=======
         optimizer_config = config_optim_fn(model)
         self.optimizers = optimizer_config['optimizers']
         self.schedulers = optimizer_config['schedulers']
->>>>>>> 7936662a
         if not isinstance(self.optimizers, dict):
             self.optimizers = {'main': self.optimizers}
         if not isinstance(self.schedulers, dict):
             self.schedulers = {'main': self.schedulers}
 
         if checkpoint:
-<<<<<<< HEAD
-            # restore optimizer/scheduler states
-            for name, state in checkpoint['optimizers'].items():
-                self.optimizers[name].load_state_dict(state)
-            for name, state in checkpoint['schedulers'].items():
-                self.schedulers[name].load_state_dict(state)
-
-    def get_name(self):
-        return f'GPUBackend[device={self.gpu_id}, AMP={self.enable_amp}]'
-=======
             self._set_optim_states(checkpoint['optimizers'])
         if self.use_ddp:
             # sync optimizer parameters from rank 0 to process group. Afterwards, all optimizers should remain
@@ -138,7 +107,6 @@
             self._sync_optim_states()
 
         return model
->>>>>>> 7936662a
 
     def __repr__(self):
         return f'GPUBackend[{"distributed, " if self.num_nodes > 1 else ""}node {self.node_rank} ' \
@@ -183,9 +151,6 @@
             tensor.backward()
             optimizer.step()
 
-<<<<<<< HEAD
-    def scheduler_step(self, metrics):
-=======
     def _set_optim_states(self, state_dicts):
         for name, state in state_dicts:
             self.optimizers[name].load_state_dict(state)
@@ -199,8 +164,7 @@
         dist.broadcast_object_list(broadcast_list, 0)
         self._set_optim_states({k: v for k, v in zip(keys, broadcast_list)})
 
-    def scheduler_step(self, val_loss):
->>>>>>> 7936662a
+    def scheduler_step(self, metrics):
         for scheduler in self.schedulers.values():
             if isinstance(scheduler, torch.optim.lr_scheduler.ReduceLROnPlateau):
                 scheduler.step(metrics)
